# bot/config.py
import logging
from dataclasses import dataclass, field
from typing import Dict, List, Optional

@dataclass
class BotConfig:
    # Products (global settings apply to all)
    product_ids: List[str] = field(default_factory=lambda: [
        "ETH-USD","XRP-USD","ADA-USD","ATOM-USD","ALGO-USD","XLM-USD","HBAR-USD", "FIL-USD",
        "NEAR-USD","SOL-USD","DOGE-USD","AVAX-USD","LINK-USD","SUI-USD","LTC-USD","CRO-USD",
        "DOT-USD","ARB-USD", "IP-USD", "WLFI-USD", "FLOKI-USD", "TOSHI-USD",
    ])

    # --- v1.0.3: Autotune (startup-only) ---
    autotune_enabled: bool = True
    autotune_preview_only: bool = True       # first time run set True: preview only (no changes applied)
    autotune_lookback_hours: int = 18        # bump to 24–72h if you skipped days

<<<<<<< HEAD
    # Session controls
    dry_run: bool = True        # Change to False for live trading            
    usd_per_order: float = 20.0
    max_usd_per_day: float = 120.0
    cooldown_sec: int = 600
    hard_stop_bps: int | None = 200   # real emergency stop at ~2%        
=======
    # --- v1.0.3: Reconciliation during the session ---
    mid_reconcile_enabled: bool = True
    mid_reconcile_interval_minutes: int = 60  # hourly sweep
    reconcile_on_sell_attempt: bool = True    # quick sweep right before SELL
>>>>>>> 1a53768d


    # -------- Candles v1.0.2 --------
    mode: str = "ws"                   # or "local" if you want local aggregation, ws is fine by default.
    candle_interval: str = "5m"        # "1m" | "5m" | "15m" ...
    min_candles: int = 120             # wait for indicator warm-up
    confirm_candles: int = 3           # consecutive cross confirms
    use_backfill: bool = True
    warmup_candles: int = 200

    # EMA (global)
    short_ema: int = 40                # good for 5m candles
    long_ema: int = 120

    # Advisors (RSI/MACD)
    enable_advisors: bool = True
    rsi_period: int = 14
    rsi_buy_max: float = 60.0          # BUY only if RSI ≤ 60
    rsi_sell_min: float = 40.0         # SELL only if RSI ≥ 40

    macd_fast: int = 12
    macd_slow: int = 26
    macd_signal: int = 9
    macd_buy_min: float = +3.0         # BUY only if MACD ≥ +3.0 bps
    macd_sell_max: float = -3.0        # SELL only if MACD ≤ −3.0 bps

    # Ops / Risk
    dry_run: bool = True               # Change to False for live trading
    usd_per_order: float = 20.0
    daily_spend_cap_usd: float = 160.0  # buys stop after cap; sells continue
    per_product_cooldown_s: int = 900   
    hard_stop_bps: Optional[int] = 100  # emergency stop loss if asset drops below 1.0%

    # Maker/post-only
    prefer_maker: bool = True
    prefer_maker_for_sells: bool = True
    maker_offset_bps: float = 5.0

    maker_offset_bps_per_product: Dict[str, float] = field(default_factory=lambda: {
        # Tier A / very active — trimmed 2 bps
        "ETH-USD":16.0, "SOL-USD":18.0, "LINK-USD":18.0, "XRP-USD":20.0, "DOGE-USD":18.0, "LTC-USD":20.0,

        # Tier B — light trim where fills lagged; others unchanged
        "ADA-USD":20.0, "AVAX-USD":18.0, "DOT-USD":16.0, "ARB-USD":20.0, "FIL-USD":26.0, "NEAR-USD":20.0, "ATOM-USD":26.0,

        # Tier C / thinner or slower — mostly unchanged (small trims only where safe)
        "ALGO-USD":22.0, "XLM-USD":20.0, "CRO-USD":22.0, "SUI-USD":22.0, "HBAR-USD":20.0,

        # Other altcoins(EXPERIMENTAL)
        "IP-USD":22.0, "WLFI-USD":22.0, "FLOKI-USD":26.0, "TOSHI-USD":28.0,
    })


    # -------- The following block is not used. It was planned but decided to cancel long sitting unfilled orders manually on Coinbase. 
    # ---- Fill-speed / TTF targets + repricing (helpers) ----
    # Use these with your main loop:
    # On each candle close, if an order is still unfilled and the signal is valid,
    # reprice it (cancel & repost) up to max_reprices_per_signal times.
    #reprice_each_candle: bool = True               # reconsider resting makers every candle
    #reprice_if_unfilled_candles: int = 1           # reprice if still unfilled after this many candles
    #max_reprices_per_signal: int = 2               # don't spam cancels forever
    #reprice_jitter_ms: int = 1500                  # small random delay to avoid all-at-once cancels
    #-------------------------------------------------------------------------------------------------------------------------------------

    
    # ----- Autotune automatically sets these values based on market condidtions. Code below is irrelevant. ------------
    # Per-asset time-to-fill targets, in candles (matches 5m global candles)
    # Tier A (aim ≤1), Tier B (≤2), Tier C (≤3)
    #ttf_target_candles_per_product: Dict[str, int] = field(default_factory=lambda: {
        # Tier A
        #"ETH-USD":1, "SOL-USD":1, "LINK-USD":1, "LTC-USD":1, "XRP-USD":1, "DOGE-USD":1,
        # Tier B
        #"ADA-USD":2, "AVAX-USD":2, "DOT-USD":2, "ARB-USD":2, "FIL-USD":2, "NEAR-USD":2, "ATOM-USD":2,
        # Tier C
        #"ALGO-USD":3, "XLM-USD":3, "HBAR-USD":3, "CRO-USD":3, "SUI-USD":3, "IP-USD":3, "WLFI-USD":3,
    #})
    # --------------------------------------------------------------------------------------------------------------------

    # Disable per-coin EMA overrides for “global” behavior
    ema_params_per_product: Dict[str, Dict[str, int]] = field(default_factory=dict)

    # Misc
    lookback_hours: int = 48
    processed_fills_max: int = 10000
    ema_deadband_bps: float = 8.0
    log_level: int = logging.INFO
    portfolio_id: Optional[str] = None

CONFIG = BotConfig()<|MERGE_RESOLUTION|>--- conflicted
+++ resolved
@@ -17,19 +17,19 @@
     autotune_preview_only: bool = True       # first time run set True: preview only (no changes applied)
     autotune_lookback_hours: int = 18        # bump to 24–72h if you skipped days
 
-<<<<<<< HEAD
+      
     # Session controls
     dry_run: bool = True        # Change to False for live trading            
     usd_per_order: float = 20.0
     max_usd_per_day: float = 120.0
     cooldown_sec: int = 600
     hard_stop_bps: int | None = 200   # real emergency stop at ~2%        
-=======
+
     # --- v1.0.3: Reconciliation during the session ---
     mid_reconcile_enabled: bool = True
     mid_reconcile_interval_minutes: int = 60  # hourly sweep
     reconcile_on_sell_attempt: bool = True    # quick sweep right before SELL
->>>>>>> 1a53768d
+
 
 
     # -------- Candles v1.0.2 --------
