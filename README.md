# Tradebot v1.0.3

[![Latest release](https://img.shields.io/github/v/release/Madmartigan1/tradebot?sort=semver)](https://github.com/Madmartigan1/tradebot/releases)
[![License](https://img.shields.io/github/license/Madmartigan1/tradebot)](LICENSE)
[![Python](https://img.shields.io/badge/python-3.13%2B-blue)](requirements.txt)
[![Last commit](https://img.shields.io/github/last-commit/Madmartigan1/tradebot)](https://github.com/Madmartigan1/tradebot/commits/main)
[![Open issues](https://img.shields.io/github/issues/Madmartigan1/tradebot)](https://github.com/Madmartigan1/tradebot/issues)
[![Open PRs](https://img.shields.io/github/issues-pr/Madmartigan1/tradebot)](https://github.com/Madmartigan1/tradebot/pulls)
[![Stars](https://img.shields.io/github/stars/Madmartigan1/tradebot?style=social)](https://github.com/Madmartigan1/tradebot/stargazers)

🚀 **Refinements & stability improvements**

Tradebot is an automated crypto trading bot for **Coinbase Advanced**.  
It uses an **EMA crossover** strategy with **RSI/MACD advisors**, plus risk controls like daily caps, cooldowns, and optional stop-loss tolerance.  
By default, it now runs on **candle closes** (5-minute interval, `confirm_candles=3`).

---

## ⚓ Documentation
- **Full User Guide (PDF):** [docs/README.pdf](docs/README.pdf)
- More docs:
  - [USAGE.md](USAGE.md)
  - [CONTRIBUTING.md](CONTRIBUTING.md)
  - [CHANGELOG.md](CHANGELOG.md)

---

## ✨ v1.0.3 Highlights
- Refined **maker-limit logic**: prices rounded consistently to Coinbase increments
- **Repricing controls** for unfilled maker orders (`reprice_each_candle`, `max_reprices_per_signal`, etc.)
- **KPI CSV logging expanded**: now includes slippage (abs & bps) and hold time
- **Risk & advisors tweaked**: daily BUY cap $160, RSI defaults 60/40, MACD Â±3 bps
- **EMA deadband**: 8 bps neutral zone to reduce false crossovers
- **Persistence improvements**: custom `.state/` dir via `BOT_STATE_DIR`, log rotation for trade logs

---

## 🔐 Secrets
Copy `APIkeys.env.example` -> `APIkeys.env` and fill your Coinbase credentials.  
<<<<<<< HEAD
`APIkeys.env` is **.gitignored**
=======
`APIkeys.env` is **.gitignored** 
>>>>>>> df3633a5
Never commit real keys.

---

## 🛠️ Quickstart
```powershell
python -m venv .venv
.\.venv\Scripts\Activate.ps1
pip install -r requirements.txt
copy APIkeys.env.example APIkeys.env   # fill your keys
python .\main.py
```

---

## ⚠️ Disclaimer:
This bot is intended for educational and experimental purposes only. It is not financial advice and will not guarantee profit. Use it at your own risk.
Always do your own research, monitor your trades, and configure the system to match your risk tolerance.
Past performance is not indicative of future results. Trade responsibly.

<!-- latest version 2025-09-25T11:16:01 --><|MERGE_RESOLUTION|>--- conflicted
+++ resolved
@@ -37,11 +37,6 @@
 
 ## 🔐 Secrets
 Copy `APIkeys.env.example` -> `APIkeys.env` and fill your Coinbase credentials.  
-<<<<<<< HEAD
-`APIkeys.env` is **.gitignored**
-=======
-`APIkeys.env` is **.gitignored** 
->>>>>>> df3633a5
 Never commit real keys.
 
 ---
