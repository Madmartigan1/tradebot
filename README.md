# Tradebot v1.0.3

[![Latest release](https://img.shields.io/github/v/release/Madmartigan1/tradebot?sort=semver)](https://github.com/Madmartigan1/tradebot/releases)
[![License](https://img.shields.io/github/license/Madmartigan1/tradebot)](LICENSE)
[![Python](https://img.shields.io/badge/python-3.13%2B-blue)](requirements.txt)
[![Last commit](https://img.shields.io/github/last-commit/Madmartigan1/tradebot)](https://github.com/Madmartigan1/tradebot/commits/main)
[![Open issues](https://img.shields.io/github/issues/Madmartigan1/tradebot)](https://github.com/Madmartigan1/tradebot/issues)
[![Open PRs](https://img.shields.io/github/issues-pr/Madmartigan1/tradebot)](https://github.com/Madmartigan1/tradebot/pulls)
[![Stars](https://img.shields.io/github/stars/Madmartigan1/tradebot?style=social)](https://github.com/Madmartigan1/tradebot/stargazers)

🚀 **Refinements & stability improvements**

Tradebot is an automated crypto trading bot for **Coinbase Advanced**.  
It uses an **EMA crossover** strategy with **RSI/MACD advisors**, plus risk controls like daily caps, cooldowns, and optional stop-loss tolerance.  
By default, it now runs on **candle closes** (5-minute interval, `confirm_candles=3`).

---

## ⚓ Documentation
- **Full User Guide (PDF):** [docs/README.pdf](docs/README.pdf)
- More docs:
  - [USAGE.md](USAGE.md)
  - [CONTRIBUTING.md](CONTRIBUTING.md)
  - [CHANGELOG.md](CHANGELOG.md)

---

## ✨ v1.0.3 Highlights
- Refined **maker-limit logic**: prices rounded consistently to Coinbase increments
- **Repricing controls** for unfilled maker orders (`reprice_each_candle`, `max_reprices_per_signal`, etc.)
- **KPI CSV logging expanded**: now includes slippage (abs & bps) and hold time
- **Risk & advisors tweaked**: daily BUY cap $160, RSI defaults 60/40, MACD Â±3 bps
- **EMA deadband**: 8 bps neutral zone to reduce false crossovers
- **Persistence improvements**: custom `.state/` dir via `BOT_STATE_DIR`, log rotation for trade logs

---

## 🔐 Secrets
Copy `APIkeys.env.example` -> `APIkeys.env` and fill your Coinbase credentials.  
`APIkeys.env` is **.gitignored** 
Never commit real keys.

---

## 🛠️ Quickstart
```powershell
python -m venv .venv
.\.venv\Scripts\Activate.ps1
pip install -r requirements.txt
copy APIkeys.env.example APIkeys.env   # fill your keys
python .\main.py
```

---

## ⚠️ Disclaimer:
This bot is intended for educational and experimental purposes only. It is not financial advice and will not guarantee profit. Use it at your own risk.
Always do your own research, monitor your trades, and configure the system to match your risk tolerance.
<<<<<<< HEAD
Past performance is not indicative of future results. Trade responsibly.
=======
Past performance is not indicative of future results. Trade responsibly.

<!-- latest version 2025-09-25T11:16:01 -->
>>>>>>> 09899d0e
<|MERGE_RESOLUTION|>--- conflicted
+++ resolved
@@ -56,10 +56,4 @@
 ## ⚠️ Disclaimer:
 This bot is intended for educational and experimental purposes only. It is not financial advice and will not guarantee profit. Use it at your own risk.
 Always do your own research, monitor your trades, and configure the system to match your risk tolerance.
-<<<<<<< HEAD
-Past performance is not indicative of future results. Trade responsibly.
-=======
-Past performance is not indicative of future results. Trade responsibly.
-
-<!-- latest version 2025-09-25T11:16:01 -->
->>>>>>> 09899d0e
+Past performance is not indicative of future results. Trade responsibly.